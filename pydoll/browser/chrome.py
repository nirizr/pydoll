import platform
from typing import Optional

from pydoll.browser.base import Browser
from pydoll.browser.managers import BrowserOptionsManager
from pydoll.browser.options import Options


class Chrome(Browser):
    """
    A class that implements the Chrome browser functionality.

    This class provides specific implementation for launching and
    controlling Google Chrome browsers.
    """

    def __init__(
<<<<<<< HEAD
            self, options: Options | None = None, connection_port: int = 9222
=======
        self,
        options: Optional[Options] = None,
        connection_port: Optional[int] = None,
>>>>>>> e9f81bfd
    ):
        """
        Initializes the Chrome browser instance.

        Args:
            options (Options | None): An instance of Options class to configure
                the browser. If None, default options will be used.
            connection_port (int): The port to connect to the browser.
                Defaults to 9222.
        """
        super().__init__(options, connection_port)

    @staticmethod
    def _get_default_binary_location():
        """
        Gets the default location of the Chrome browser executable.

        This method determines the default Chrome executable path based
        on the operating system.

        Returns:
            str: The path to the Chrome browser executable.

        Raises:
            ValueError: If the operating system is not supported or
                the browser executable is not found at the default location.
        """
        os_name = platform.system()

        browser_paths = {
            'Windows': [
                r'C:\Program Files\Google\Chrome\Application\chrome.exe',
                r'C:\Program Files (x86)\Google\Chrome\Application\chrome.exe',
            ],
            'Linux': [
                '/usr/bin/google-chrome',
            ],
            'Darwin': [
                '/Applications/Google Chrome.app/Contents/MacOS/Google Chrome',
            ]
        }

        browser_path = browser_paths.get(os_name)

        if not browser_path:
            raise ValueError('Unsupported OS')

        return BrowserOptionsManager.validate_browser_paths(
            browser_path
        )<|MERGE_RESOLUTION|>--- conflicted
+++ resolved
@@ -15,13 +15,9 @@
     """
 
     def __init__(
-<<<<<<< HEAD
-            self, options: Options | None = None, connection_port: int = 9222
-=======
         self,
         options: Optional[Options] = None,
         connection_port: Optional[int] = None,
->>>>>>> e9f81bfd
     ):
         """
         Initializes the Chrome browser instance.
