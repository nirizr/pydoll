import asyncio
from abc import ABC, abstractmethod
from functools import partial
import os
from random import randint

from pydoll import exceptions
from pydoll.browser.constants import BrowserType
from pydoll.browser.managers import (
    BrowserOptionsManager,
    BrowserProcessManager,
    ProxyManager,
    TempDirectoryManager,
)
from pydoll.browser.options import Options
from pydoll.browser.page import Page
from pydoll.commands.browser import BrowserCommands
from pydoll.commands.dom import DomCommands
from pydoll.commands.fetch import FetchCommands
from pydoll.commands.network import NetworkCommands
from pydoll.commands.page import PageCommands
from pydoll.commands.storage import StorageCommands
from pydoll.commands.target import TargetCommands
from pydoll.connection.connection import ConnectionHandler
from pydoll.events.fetch import FetchEvents


class Browser(ABC):  # noqa: PLR0904
    """
    A class to manage a browser instance for automated interactions.

    This class allows users to start and stop a browser, take screenshots,
    and register event callbacks.
    """

    def __init__(
        self,
        options: Options | None = None,
        connection_port: int = None,
    ):
        """
        Initializes the Browser instance.

        Args:
            options (Options | None): An instance of the Options class to
            configure the browser. If None, default options will be used.
            connection_port (int): The port to connect to the browser.

        Raises:
            TypeError: If any of the arguments are not callable.
        """
        self.options = BrowserOptionsManager.initialize_options(options)
        self._proxy_manager = ProxyManager(self.options)
        self._connection_port = (
            connection_port if connection_port else randint(9223, 9322)
        )
        self._browser_process_manager = BrowserProcessManager()
        self._temp_directory_manager = TempDirectoryManager()
        self._connection_handler = ConnectionHandler(self._connection_port)
        BrowserOptionsManager.add_default_arguments(self.options)

        self._pages = []

    async def __aenter__(self):
        """
        Async context manager entry point.

        Returns:
            Browser: The browser instance.
        """
        return self

    async def __aexit__(self, exc_type, exc_val, exc_tb):
        """
        Async context manager exit point.

        Args:
            exc_type: The exception type, if raised.
            exc_val: The exception value, if raised.
            exc_tb: The traceback, if an exception was raised.
        """
        await self.stop()
        await self._connection_handler.close()

    async def start(self) -> None:
        """
        Main method to start the browser.

        This method initializes the browser process and configures
        all necessary settings to create a working browser instance.

        Returns:
            None
        """
        binary_location = (
            self.options.binary_location or self._get_default_binary_location()
        )

        self._setup_user_dir()
        proxy_config = self._proxy_manager.get_proxy_credentials()

        self._browser_process_manager.start_browser_process(
            binary_location,
            self._connection_port,
            self.options.arguments,
        )
        await self._verify_browser_running()
        await self._configure_proxy(proxy_config[0], proxy_config[1])
        await self._init_first_page()

    async def set_download_path(self, path: str):
        """
        Sets the download path for the browser.
        Args:
            path (str): The path to the download directory.
        """
        await self._execute_command(BrowserCommands.set_download_path(path))

    async def get_page_by_id(self, page_id: str) -> Page:
        """
        Retrieves a Page instance by its ID.

        Args:
            page_id (str): The ID of the page to retrieve.

        Returns:
            Page: The Page instance corresponding to the specified ID.
        """
        return Page(self._connection_port, page_id)

    async def get_page(self) -> Page:
        """
        Retrieves a Page instance for an existing page in the browser.
        If no pages are open, a new page will be created.

        Returns:
            Page: A Page instance connected to an existing or new browser page.
        """
        page_id = (
            await self.new_page() if not self._pages else self._pages.pop()
        )
        return Page(self._connection_port, page_id)

    async def delete_all_cookies(self):
        """
        Deletes all cookies from the browser.
        """
        await self._execute_command(StorageCommands.clear_cookies())
        await self._execute_command(NetworkCommands.clear_browser_cookies())

    async def set_cookies(self, cookies: list[dict]):
        """
        Sets cookies in the browser.

        Args:
            cookies (list[dict]): A list of dictionaries containing
               the cookie data.
        """
        await self._execute_command(StorageCommands.set_cookies(cookies))
        await self._execute_command(NetworkCommands.set_cookies(cookies))

    async def get_cookies(self):
        """
        Retrieves all cookies from the browser.

        Returns:
            list[dict]: A list of dictionaries containing the cookie data.
        """
        response = await self._execute_command(StorageCommands.get_cookies())
        return response['result']['cookies']

    async def on(
        self, event_name: str, callback: callable, temporary: bool = False
    ) -> int:
        """
        Registers an event callback for a specific event. This method has
        a global scope and can be used to listen for events across all pages
        in the browser. Each `Page` instance also has an `on` method that
        allows for listening to events on a specific page.

        Args:
            event_name (str): Name of the event to listen for.
            callback (callable): Function to be called when the event occurs.
            temporary (bool): If True, the callback will be removed after it's
                triggered once. Defaults to False.

        Returns:
            int: The ID of the registered callback.
        """

        async def callback_wrapper(event):
            asyncio.create_task(callback(event))

        if asyncio.iscoroutinefunction(callback):
            function_to_register = callback_wrapper
        else:
            function_to_register = callback
        return await self._connection_handler.register_callback(
            event_name, function_to_register, temporary
        )

    async def new_page(self, url: str = ''):
        """
        Opens a new page in the browser.

        Args:
            url (str): Optional initial URL to navigate to.
                Defaults to empty string.

        Returns:
            str: The ID of the new page.
        """
        response = await self._execute_command(
            TargetCommands.create_target(url)
        )
        page_id = response['result']['targetId']
        return page_id

    async def get_targets(self):
        """
        Retrieves the list of open pages in the browser.

        Returns:
            list: The list of open pages in the browser.
        """
        response = await self._execute_command(TargetCommands.get_targets())
        return response['result']['targetInfos']

    async def stop(self):
        """
        Stops the running browser process.

        Raises:
            ValueError: If the browser is not currently running.
        """
        if await self._is_browser_running():
            await self._execute_command(BrowserCommands.CLOSE)
            self._browser_process_manager.stop_process()
            self._temp_directory_manager.cleanup()
        else:
            raise exceptions.BrowserNotRunning('Browser is not running')

    async def get_window_id(self):
        """
        Retrieves the ID of the current browser window.

        Returns:
            str: The ID of the current browser window.
        """
        response = await self._execute_command(BrowserCommands.get_window_id())
        return response['result']['windowId']

    async def set_window_bounds(self, bounds: dict):
        """
        Sets the bounds of the specified window.

        Args:
            bounds (dict): The bounds to set for the window.
        """
        window_id = await self.get_window_id()
        await self._execute_command(
            BrowserCommands.set_window_bounds(window_id, bounds)
        )

    async def set_window_maximized(self):
        """
        Maximizes the specified window.
        """
        window_id = await self.get_window_id()
        await self._execute_command(
            BrowserCommands.set_window_maximized(window_id)
        )

    async def set_window_minimized(self):
        """
        Minimizes the specified window.
        """
        window_id = await self.get_window_id()
        await self._execute_command(
            BrowserCommands.set_window_minimized(window_id)
        )

    async def enable_page_events(self):
        """
        Enables listening for page-related events over the websocket
        connection. Once this method is invoked, the connection will emit
        events pertaining to page activities, such as loading, navigation,
        and DOM updates, to any registered event callbacks. For a comprehensive
        list of available page events and their purposes, refer to the
        PageEvents class documentation.
        This functionality is crucial for monitoring and reacting to changes
        in the page state in real-time.

        This method has a global scope and can be used to listen
        for events across all pages in the browser. Each Page instance also
        has an `enable_page_events` method that allows for listening to events
        on a specific page.

        Returns:
            None
        """
        await self._connection_handler.execute_command(
            PageCommands.enable_page()
        )

    async def enable_network_events(self):
        """
        Activates listening for network events through the websocket
        connection. After calling this method, the connection will emit
        events related to network activities, such as resource loading and
        response status, to any registered event callbacks. This is essential
        for debugging network interactions and analyzing resource requests.
        For details on available network events, consult the NetworkEvents
        class documentation.

        This method has a global scope and can be used to listen
        for events across all pages in the browser. Each Page instance also
        has an `enable_network_events` method that allows for listening to
        events on a specific page.

        Returns:
            None
        """
        await self._connection_handler.execute_command(
            NetworkCommands.enable_network_events()
        )

    async def enable_fetch_events(
        self, handle_auth_requests: bool = False, resource_type: str = ''
    ):
        """
        Enables the Fetch domain for intercepting network requests before they
        are sent. This method allows you to modify, pause, or continue requests
        as needed. If handle_auth_requests is set to True, the connection will
        emit an event when an authentication is required during a request.
        The resource_type parameter specifies which type of requests to
        intercept; if omitted, all requests will be intercepted. Use the
        _continue_request method to resume any paused requests. This is
        especially useful for monitoring and controlling network interactions.

        This method has a global scope and can be used to intercept request
        across all pages in the browser. Each Page instance also has an
        `enable_fetch_events` method that allows for intercepting requests
        on a specific page.

        Args:
            handle_auth_requests (bool): Whether to handle authentication
            requests that require user credentials.
            resource_type (str): The type of resource to intercept (e.g.,
            'XHR', 'Script'). If not specified, all requests will
            be intercepted.

        Returns:
            None
        """
        await self._connection_handler.execute_command(
            FetchCommands.enable_fetch_events(
                handle_auth_requests, resource_type
            )
        )

    async def enable_dom_events(self):
        """
        Enables DOM-related events for the websocket connection. When invoked,
        this method allows the connection to listen for changes in the DOM,
        including node additions, removals, and attribute changes. This feature
        is vital for applications that need to react to dynamic changes in
        the page structure. For a full list of available DOM events, refer to
        the DomCommands class documentation.

        This method has a global scope and can be used to listen
        for events across all pages in the browser. Each Page instance also has
        an `enable_dom_events` method that allows for listening to events on
        a specific page.

        Returns:
            None
        """
        await self._connection_handler.execute_command(
            DomCommands.enable_dom_events()
        )

    async def disable_fetch_events(self):
        """
        Deactivates the Fetch domain, stopping the interception of network
        requests for the websocket connection. Once this method is called,
        the connection will no longer monitor or pause any network requests,
        allowing normal network operations to resume. This can be useful when
        you want to halt the monitoring of network activity.

        This method has a global scope and can be used to disable fetch events
        across all pages in the browser. Each Page instance also has a
        `disable_fetch_events` method that allows for disabling fetch events
        on a specific page.

        Returns:
            None
        """
        await self._connection_handler.execute_command(
            FetchCommands.disable_fetch_events()
        )

    async def _continue_request(self, event: dict):
        """
        Resumes a network request that was previously paused in the browser.
        When the Fetch domain is active, certain requests can be paused based
        on the specified resource type. This method takes the event data that
        contains the request ID and uses it to continue the paused request,
        allowing the browser to proceed with the network operation. This is
        particularly useful for handling requests that require conditional
        logic before they are sent to the server.

        Args:
            event (dict): A dictionary containing the event data, including
            the request ID, which identifies the paused request to be resumed.

        Returns:
            None
        """
        request_id = event['params']['requestId']
        await self._execute_command(FetchCommands.continue_request(request_id))

    async def _continue_request_auth_required(
        self, event: dict, proxy_username: str, proxy_password: str
    ):
        """
        Resumes a network request that was previously paused in the browser
        and requires proxy authentication. This method is triggered when an
        authentication challenge is encountered during the request handling.
        It uses the provided proxy credentials to continue the request,
        enabling successful communication through the proxy server. After
        handling the request, it disables fetch event monitoring.

        Args:
            event (dict): A dictionary containing the event data, which
            includes the request ID for the paused request that needs
            to be resumed.
            proxy_username (str): The username for the proxy server
            authentication.
            proxy_password (str): The password for the proxy server
            authentication.

        Raises:
            IndexError: If the event data does not contain a valid request ID.

        Returns:
            None
        """
        request_id = event['params']['requestId']
        await self._execute_command(
            FetchCommands.continue_request_with_auth(
                request_id, proxy_username, proxy_password
            )
        )
        await self.disable_fetch_events()

    async def _init_first_page(self):
        """
        Initializes the first page in the browser.

        This method obtains the first valid page from available targets
        and stores its ID for later use.

        Returns:
            None
        """
        pages = await self.get_targets()
        valid_page = await self._get_valid_page(pages)
        self._pages.append(valid_page)

    async def _verify_browser_running(self):
        """
        Verifies if the browser is running.

        Raises:
            BrowserNotRunning: If the browser failed to start.
        """
        if not await self._is_browser_running():
            raise exceptions.BrowserNotRunning('Failed to start browser')

    async def _configure_proxy(self, private_proxy, proxy_credentials):
        """
        Configures proxy settings if needed.

        Args:
            private_proxy: Boolean indicating if a private proxy is enabled.
            proxy_credentials: Tuple containing proxy username and password.

        Returns:
            None
        """
        if private_proxy:
            await self.enable_fetch_events(handle_auth_requests=True)
            await self.on(
                FetchEvents.REQUEST_PAUSED,
                self._continue_request,
                temporary=True,
            )
            await self.on(
                FetchEvents.AUTH_REQUIRED,
                partial(
                    self._continue_request_auth_required,
                    proxy_username=proxy_credentials[0],
                    proxy_password=proxy_credentials[1],
                ),
                temporary=True,
            )

    @staticmethod
    def _is_valid_page(page: dict) -> bool:
        """
        Verifies if a page is a valid new tab.

        Args:
            page (dict): Dictionary containing page information.

        Returns:
            bool: True if the page is a valid new tab, False otherwise.
        """
        return page.get('type') == 'page' and 'chrome://newtab/' in page.get(
            'url', ''
        )

    async def _get_valid_page(self, pages) -> str:
        """
        Gets the ID of a valid page or creates a new one.

        Args:
            pages (list): List of page dictionaries to check for validity.

        Returns:
            str: The target ID of an existing or new page.
        """
        valid_page = next(
            (page for page in pages if self._is_valid_page(page)), None
        )

        if valid_page:
            try:
                return valid_page['targetId']
            except KeyError:
                pass

        return await self.new_page()

    async def _is_browser_running(self, timeout: int = 10) -> bool:
        """
        Checks if the browser process is currently running.
        Attempts to connect to the browser to verify its status.

        Returns:
            bool: True if the browser is running, False otherwise.
        """
        for _ in range(timeout):
            if await self._connection_handler.ping():
                return True
            await asyncio.sleep(1)
        return False

    async def _execute_command(self, command: str):
        """
        Executes a command through the connection handler.

        Args:
            command (str): The command to be executed.

        Returns:
            The response from executing the command.
        """
        return await self._connection_handler.execute_command(
            command, timeout=60
        )

    def _setup_user_dir(self):
<<<<<<< HEAD
        """Prepares the user data directory if necessary."""
        if '--user-data-dir' not in [arg.split('=')[0] for arg in self.options.arguments]:
            # Check if this is an Edge browser
            if self.options.browser_type == BrowserType.EDGE:
                # For Edge browser, use a fixed user data directory
                user_data_dir = os.path.join(os.path.expanduser('~'), '.edge_automation')
                os.makedirs(user_data_dir, exist_ok=True)
                self.options.arguments.append(f'--user-data-dir={user_data_dir}')
            else:
                # For other browsers, use a temporary directory
                temp_dir = self._temp_directory_manager.create_temp_dir()
                self.options.arguments.append(f'--user-data-dir={temp_dir.name}')
=======
        """
        Prepares the user data directory if needed.

        This method creates a temporary directory for browser data if
        no user directory is specified in the browser options.

        Returns:
            None
        """
        temp_dir = self._temp_directory_manager.create_temp_dir()
        if '--user-data-dir' not in [
            arg.split('=')[0] for arg in self.options.arguments
        ]:
            self.options.arguments.append(f'--user-data-dir={temp_dir.name}')
>>>>>>> eb1a4e07

    @abstractmethod
    def _get_default_binary_location(self) -> str:
        """
        Retrieves the default location of the browser binary.

        This method must be implemented by subclasses.
        """
        pass<|MERGE_RESOLUTION|>--- conflicted
+++ resolved
@@ -572,7 +572,6 @@
         )
 
     def _setup_user_dir(self):
-<<<<<<< HEAD
         """Prepares the user data directory if necessary."""
         if '--user-data-dir' not in [arg.split('=')[0] for arg in self.options.arguments]:
             # Check if this is an Edge browser
@@ -585,22 +584,6 @@
                 # For other browsers, use a temporary directory
                 temp_dir = self._temp_directory_manager.create_temp_dir()
                 self.options.arguments.append(f'--user-data-dir={temp_dir.name}')
-=======
-        """
-        Prepares the user data directory if needed.
-
-        This method creates a temporary directory for browser data if
-        no user directory is specified in the browser options.
-
-        Returns:
-            None
-        """
-        temp_dir = self._temp_directory_manager.create_temp_dir()
-        if '--user-data-dir' not in [
-            arg.split('=')[0] for arg in self.options.arguments
-        ]:
-            self.options.arguments.append(f'--user-data-dir={temp_dir.name}')
->>>>>>> eb1a4e07
 
     @abstractmethod
     def _get_default_binary_location(self) -> str:
